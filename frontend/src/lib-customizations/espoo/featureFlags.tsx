// SPDX-FileCopyrightText: 2017-2023 City of Espoo
//
// SPDX-License-Identifier: LGPL-2.1-or-later

import { FeatureFlags } from 'lib-customizations/types'

import { env, Env } from './env'

type Features = {
  default: FeatureFlags
} & {
  [k in Env]: FeatureFlags
}

const features: Features = {
  default: {
    citizenShiftCareAbsence: true,
    citizenContractDayAbsence: false,
    assistanceActionOther: true,
    daycareApplication: {
      dailyTimes: true
    },
    preschoolApplication: {
      connectedDaycarePreferredStartDate: true,
      serviceNeedOption: false
    },
    decisionDraftMultipleUnits: false,
    preschool: true,
    preparatory: true,
    urgencyAttachments: true,
    financeDecisionHandlerSelect: false,
<<<<<<< HEAD
    childDiscussion: false,
=======
    feeDecisionPreschoolClubFilter: false,
>>>>>>> de325499
    experimental: {
      leops: true,
      voucherUnitPayments: true,
      assistanceNeedDecisions: true,
      assistanceNeedDecisionsLanguageSelect: true,
      staffAttendanceTypes: true,
      fosterParents: true,
      serviceWorkerMessaging: true,
      childDocuments: true,
      assistanceNeedPreschoolDecisions: true
    }
  },
  staging: {
    citizenShiftCareAbsence: true,
    citizenContractDayAbsence: false,
    assistanceActionOther: true,
    daycareApplication: {
      dailyTimes: true
    },
    preschoolApplication: {
      connectedDaycarePreferredStartDate: true,
      serviceNeedOption: false
    },
    decisionDraftMultipleUnits: false,
    preschool: true,
    preparatory: true,
    urgencyAttachments: true,
    financeDecisionHandlerSelect: false,
<<<<<<< HEAD
    childDiscussion: false,
=======
    feeDecisionPreschoolClubFilter: false,
>>>>>>> de325499
    experimental: {
      leops: true,
      assistanceNeedDecisions: true,
      assistanceNeedDecisionsLanguageSelect: true,
      staffAttendanceTypes: true,
      fosterParents: true,
      serviceWorkerMessaging: true,
      childDocuments: true
    }
  },
  prod: {
    citizenShiftCareAbsence: true,
    citizenContractDayAbsence: false,
    assistanceActionOther: true,
    daycareApplication: {
      dailyTimes: true
    },
    preschoolApplication: {
      connectedDaycarePreferredStartDate: true,
      serviceNeedOption: false
    },
    decisionDraftMultipleUnits: false,
    preschool: true,
    preparatory: true,
    urgencyAttachments: true,
    financeDecisionHandlerSelect: false,
<<<<<<< HEAD
    childDiscussion: false,
=======
    feeDecisionPreschoolClubFilter: false,
>>>>>>> de325499
    experimental: {
      leops: true,
      assistanceNeedDecisions: true,
      assistanceNeedDecisionsLanguageSelect: true,
      staffAttendanceTypes: false,
      fosterParents: true,
      serviceWorkerMessaging: true,
      childDocuments: false
    }
  }
}

const featureFlags = features[env()]

export default featureFlags<|MERGE_RESOLUTION|>--- conflicted
+++ resolved
@@ -29,11 +29,8 @@
     preparatory: true,
     urgencyAttachments: true,
     financeDecisionHandlerSelect: false,
-<<<<<<< HEAD
     childDiscussion: false,
-=======
     feeDecisionPreschoolClubFilter: false,
->>>>>>> de325499
     experimental: {
       leops: true,
       voucherUnitPayments: true,
@@ -62,11 +59,8 @@
     preparatory: true,
     urgencyAttachments: true,
     financeDecisionHandlerSelect: false,
-<<<<<<< HEAD
     childDiscussion: false,
-=======
     feeDecisionPreschoolClubFilter: false,
->>>>>>> de325499
     experimental: {
       leops: true,
       assistanceNeedDecisions: true,
@@ -93,11 +87,8 @@
     preparatory: true,
     urgencyAttachments: true,
     financeDecisionHandlerSelect: false,
-<<<<<<< HEAD
     childDiscussion: false,
-=======
     feeDecisionPreschoolClubFilter: false,
->>>>>>> de325499
     experimental: {
       leops: true,
       assistanceNeedDecisions: true,
