// SPDX-FileCopyrightText: 2017-2022 City of Espoo
//
// SPDX-License-Identifier: LGPL-2.1-or-later

import React, { useContext } from 'react'
import { Link } from 'react-router-dom'
import styled from 'styled-components'

import {
  AttendanceStatus,
  Child
} from 'lib-common/generated/api-types/attendance'
import { useQuery } from 'lib-common/query'
import { UUID } from 'lib-common/types'
import useNonNullableParams from 'lib-common/useNonNullableParams'
import RoundIcon from 'lib-components/atoms/RoundIcon'
import { FixedSpaceRow } from 'lib-components/layout/flex-helpers'
import { Bold, InformationText } from 'lib-components/typography'
import { defaultMargins } from 'lib-components/white-space'
import colors, { attendanceColors } from 'lib-customizations/common'
import { farStickyNote, farUser, farUsers } from 'lib-icons'

<<<<<<< HEAD
import { Translations, useTranslation } from '../../state/i18n'
import { UnitContext } from '../../state/unit'
import { getTodaysServiceTimes } from '../../utils/dailyServiceTimes'
=======
import { groupNotesQuery } from '../child-notes/queries'
import { getTodaysServiceTimes } from '../common/dailyServiceTimes'
import { Translations, useTranslation } from '../common/i18n'
import { UnitContext } from '../common/unit'
>>>>>>> 5c4ba1f0

import { ListItem } from './ChildList'
import { Reservations } from './Reservations'

const ChildBox = styled.div`
  align-items: center;
  display: flex;
  padding: ${defaultMargins.xs} ${defaultMargins.s};
  border-radius: 2px;
  background-color: ${colors.grayscale.g0};
`

const AttendanceLinkBox = styled(Link)`
  display: flex;
  align-items: center;
  width: 100%;
`

const imageHeight = '56px'

const ChildBoxInfo = styled.div`
  margin-left: 24px;
  flex-grow: 1;
  display: flex;
  flex-direction: column;
  align-items: flex-start;
  justify-content: space-between;
  min-height: ${imageHeight};
`

export const IconBox = styled.div<{ type: AttendanceStatus }>`
  background-color: ${(props) => attendanceColors[props.type]};
  border-radius: 50%;
  box-shadow: 0 0 0 2px ${(props) => attendanceColors[props.type]};
  border: 2px solid ${colors.grayscale.g0};
`

const DetailsRow = styled.div`
  display: flex;
  flex-direction: row;
  justify-content: space-between;
  align-items: center;
  color: ${colors.grayscale.g70};
  font-size: 0.875em;
  width: 100%;
`

const RoundImage = styled.img`
  border-radius: 9000px;
  width: ${imageHeight};
  height: ${imageHeight};
  display: block;
`

const FixedSpaceRowWithLeftMargin = styled(FixedSpaceRow)`
  margin-left: ${defaultMargins.m};
`

const NameRow = styled.div`
  display: flex;
  justify-content: space-between;
  width: 100%;
`

const GroupName = styled(InformationText)`
  white-space: nowrap;
  text-align: right;
`

interface ChildListItemProps {
  child: ListItem
  onClick?: () => void
  type?: AttendanceStatus
  childAttendanceUrl: string
}

export default React.memo(function ChildListItem({
  child,
  onClick,
  type,
  childAttendanceUrl
}: ChildListItemProps) {
  const { i18n } = useTranslation()
  const { unitInfoResponse } = useContext(UnitContext)

  const { unitId, groupId } = useNonNullableParams<{
    unitId: UUID
    groupId: UUID | 'all'
  }>()

  const { data: groupNotes } = useQuery(groupNotesQuery(child.groupId ?? ''), {
    enabled: child.groupId != null
  })
  const groupName = unitInfoResponse
    .map(
      ({ groups }) =>
        groups.find((elem) => elem.id === child.groupId)?.name.toUpperCase() ??
        ''
    )
    .getOrElse('')

  const infoText: React.ReactNode = !type
    ? groupName
    : childReservationInfo(i18n, child)

  const maybeGroupName = type && groupId === 'all' ? groupName : undefined

  return (
    <ChildBox data-qa={`child-${child.id}`}>
      <AttendanceLinkBox to={childAttendanceUrl}>
        <IconBox type={child.status}>
          {child.imageUrl ? (
            <RoundImage src={child.imageUrl} />
          ) : (
            <RoundIcon
              content={farUser}
              color={type ? attendanceColors[type] : colors.main.m1}
              size="XL"
            />
          )}
        </IconBox>
        <ChildBoxInfo onClick={onClick}>
          <NameRow>
            <Bold data-qa="child-name">
              {child.firstName} {child.lastName}
            </Bold>
            <GroupName data-qa={`child-group-name-${child.id}`}>
              {maybeGroupName}
            </GroupName>
          </NameRow>
          <DetailsRow>
            <div>
              {infoText}
              {child.backup && (
                <RoundIcon content="V" size="m" color={colors.main.m1} />
              )}
            </div>
            <FixedSpaceRowWithLeftMargin>
              {child.dailyNote && (
                <Link
                  to={`/units/${unitId}/groups/${
                    child.groupId ?? 'all'
                  }/child-attendance/${child.id}/note`}
                  data-qa="link-child-daycare-daily-note"
                >
                  <RoundIcon
                    content={farStickyNote}
                    color={colors.accents.a9pink}
                    size="m"
                  />
                </Link>
              )}
              {child.groupId && groupNotes && groupNotes.length > 0 ? (
                <Link
                  to={`/units/${unitId}/groups/${child.groupId}/child-attendance/${child.id}/note`}
                  data-qa="link-child-daycare-daily-note"
                >
                  <RoundIcon
                    content={farUsers}
                    color={colors.main.m4}
                    size="m"
                  />
                </Link>
              ) : null}
            </FixedSpaceRowWithLeftMargin>
          </DetailsRow>
        </ChildBoxInfo>
      </AttendanceLinkBox>
    </ChildBox>
  )
})

const childReservationInfo = (
  i18n: Translations,
  { reservations, dailyServiceTimes }: Child
): React.ReactNode => {
  if (reservations.length > 0) {
    return <Reservations i18n={i18n} reservations={reservations} />
  }

  const todaysServiceTime = getTodaysServiceTimes(dailyServiceTimes)

  return (
    <em>
      {todaysServiceTime === 'not_set'
        ? i18n.attendances.serviceTime.notSetShort
        : todaysServiceTime === 'not_today'
        ? i18n.attendances.serviceTime.noServiceTodayShort
        : todaysServiceTime === 'variable_times'
        ? i18n.attendances.serviceTime.variableTimesShort
        : i18n.attendances.serviceTime.serviceTodayShort(
            todaysServiceTime.start,
            todaysServiceTime.end
          )}
    </em>
  )
}<|MERGE_RESOLUTION|>--- conflicted
+++ resolved
@@ -20,16 +20,10 @@
 import colors, { attendanceColors } from 'lib-customizations/common'
 import { farStickyNote, farUser, farUsers } from 'lib-icons'
 
-<<<<<<< HEAD
-import { Translations, useTranslation } from '../../state/i18n'
-import { UnitContext } from '../../state/unit'
-import { getTodaysServiceTimes } from '../../utils/dailyServiceTimes'
-=======
 import { groupNotesQuery } from '../child-notes/queries'
 import { getTodaysServiceTimes } from '../common/dailyServiceTimes'
 import { Translations, useTranslation } from '../common/i18n'
 import { UnitContext } from '../common/unit'
->>>>>>> 5c4ba1f0
 
 import { ListItem } from './ChildList'
 import { Reservations } from './Reservations'
