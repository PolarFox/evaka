--- conflicted
+++ resolved
@@ -29,13 +29,8 @@
         @RequestParam("date") @DateTimeFormat(iso = DateTimeFormat.ISO.DATE) date: LocalDate
     ): ResponseEntity<List<ChildAgeLanguageReportRow>> {
         Audit.ChildAgeLanguageReportRead.log()
-<<<<<<< HEAD
         user.requireOneOfRoles(SERVICE_WORKER, FINANCE_ADMIN, ADMIN, DIRECTOR, SPECIAL_EDUCATION_TEACHER)
         return db.read { it.getChildAgeLanguageRows(date, acl.getAuthorizedUnits(user)) }.let(::ok)
-=======
-        user.requireOneOfRoles(UserRole.SERVICE_WORKER, UserRole.FINANCE_ADMIN, UserRole.ADMIN, UserRole.DIRECTOR, UserRole.SPECIAL_EDUCATION_TEACHER)
-        return db.read { it.getChildAgeLanguageRows(date, acl.getAuthorizedDaycares(user)) }.let(::ok)
->>>>>>> 15dfb335
     }
 }
 
